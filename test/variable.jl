#  Copyright 2017, Iain Dunning, Joey Huchette, Miles Lubin, and contributors
#  This Source Code Form is subject to the terms of the Mozilla Public
#  License, v. 2.0. If a copy of the MPL was not distributed with this
#  file, You can obtain one at http://mozilla.org/MPL/2.0/.
#############################################################################
# JuMP
# An algebraic modeling langauge for Julia
# See http://github.com/JuliaOpt/JuMP.jl
#############################################################################
# test/variable.jl
# Testing for VariableRef
#############################################################################

using JuMP

using Compat
import Compat.LinearAlgebra: Symmetric
using Compat.Test

include("utilities.jl")
@static if !(:JuMPExtension in names(Main))
    include("JuMPExtension.jl")
end

# Slices three-dimensional JuMPArray x[I,J,K]
# I,J,K can be singletons, ranges, colons, etc.
function sliceof(VariableRefType, x, I, J, K)
    y = Array{VariableRefType}(undef, length(I), length(J), length(K))

    ii = 1
    jj = 1
    kk = 1
    for i in I
        for j in J
            for k in K
                y[ii,jj,kk] = x[i,j,k]
                kk += 1
            end
            jj += 1
            kk = 1
        end
        ii += 1
        jj = 1
    end
    idx = [length(I)==1, length(J)==1, length(K)==1]
    @static if VERSION < v"0.7.0-"
        squeeze(y, tuple(findall(idx)...))
    else
        dropdims(y, dims=tuple(findall(idx)...))
    end
end

function test_variable_no_bound(ModelType, VariableRefType)
    model = ModelType()
    @variable(model, nobounds)
    @test !JuMP.has_lower_bound(nobounds)
    @test !JuMP.has_upper_bound(nobounds)
    @test !JuMP.is_fixed(nobounds)
    @test JuMP.name(nobounds) == "nobounds"
    @test zero(nobounds) isa JuMP.GenericAffExpr{Float64, VariableRefType}
    @test one(nobounds) isa JuMP.GenericAffExpr{Float64, VariableRefType}
end

function test_variable_lower_bound_rhs(ModelType)
    model = ModelType()
    @variable(model, lbonly >= 0, Bin)
    @test JuMP.has_lower_bound(lbonly)
    @test JuMP.lower_bound(lbonly) == 0.0
    @test !JuMP.has_upper_bound(lbonly)
    @test !JuMP.is_fixed(lbonly)
    @test JuMP.is_binary(lbonly)
    @test !JuMP.is_integer(lbonly)
    @test isequal(model[:lbonly], lbonly)
    JuMP.delete_lower_bound(lbonly)
    @test !JuMP.has_lower_bound(lbonly)
    # Name already used
    @test_throws ErrorException @variable(model, lbonly)
end

function test_variable_lower_bound_lhs(ModelType)
    model = ModelType()
    @variable(model, 0 <= lblhs, Bin)
    @test JuMP.has_lower_bound(lblhs)
    @test JuMP.lower_bound(lblhs) == 0.0
    @test !JuMP.has_upper_bound(lblhs)
    @test !JuMP.is_fixed(lblhs)
    @test JuMP.is_binary(lblhs)
    @test !JuMP.is_integer(lblhs)
    @test isequal(model[:lblhs], lblhs)
end

function test_variable_upper_bound_rhs(ModelType)
    model = ModelType()
    @variable(model, ubonly <= 1, Int)
    @test !JuMP.has_lower_bound(ubonly)
    @test JuMP.has_upper_bound(ubonly)
    @test JuMP.upper_bound(ubonly) == 1.0
    @test !JuMP.is_fixed(ubonly)
    @test !JuMP.is_binary(ubonly)
    @test JuMP.is_integer(ubonly)
    @test isequal(model[:ubonly], ubonly)
    JuMP.delete_upper_bound(ubonly)
    @test !JuMP.has_upper_bound(ubonly)
end

function test_variable_upper_bound_lhs(ModelType)
    model = ModelType()
    @variable(model, 1 >= ublhs, Int)
    @test !JuMP.has_lower_bound(ublhs)
    @test JuMP.has_upper_bound(ublhs)
    @test JuMP.upper_bound(ublhs) == 1.0
    @test !JuMP.is_fixed(ublhs)
    @test !JuMP.is_binary(ublhs)
    @test JuMP.is_integer(ublhs)
    @test isequal(model[:ublhs],ublhs)
end

function test_variable_interval(ModelType)
    function has_bounds(var, lb, ub)
        @test JuMP.has_lower_bound(var)
        @test JuMP.lower_bound(var) == lb
        @test JuMP.has_upper_bound(var)
        @test JuMP.upper_bound(var) == ub
        @test !JuMP.is_fixed(var)
    end
    model = ModelType()
    @variable(model, 0 <= bothb1 <= 1)
    has_bounds(bothb1, 0.0, 1.0)
    @variable(model, 0 ≤  bothb2 ≤  1)
    has_bounds(bothb2, 0.0, 1.0)
    @variable(model, 1 >= bothb3 >= 0)
    has_bounds(bothb3, 0.0, 1.0)
    @variable(model, 1 ≥  bothb4 ≥  0)
    has_bounds(bothb4, 0.0, 1.0)
    @test_macro_throws ErrorException @variable(model, 1 ≥ bothb5 ≤ 0)
    @test_macro_throws ErrorException @variable(model, 1 ≤ bothb6 ≥ 0)
end

function test_variable_fix(ModelType)
    model = ModelType()
    @variable(model, fixed == 1.0)
    @test !JuMP.has_lower_bound(fixed)
    @test !JuMP.has_upper_bound(fixed)
    @test JuMP.is_fixed(fixed)
    @test JuMP.fix_value(fixed) == 1.0
    JuMP.unfix(fixed)
    @test !JuMP.is_fixed(fixed)
end

function test_variable_custom_index_sets(ModelType)
    model = ModelType()
    @variable(model, onerangeub[-7:1] <= 10, Int)
    @variable(model, manyrangelb[0:1, 10:20, 1:1] >= 2)
    @test JuMP.has_lower_bound(manyrangelb[0, 15, 1])
    @test JuMP.lower_bound(manyrangelb[0, 15, 1]) == 2
    @test !JuMP.has_upper_bound(manyrangelb[0, 15, 1])

    s = ["Green","Blue"]
    @variable(model, x[i=-10:10, s] <= 5.5, Int, start=i+1)
    @test JuMP.upper_bound(x[-4, "Green"]) == 5.5
    @test JuMP.name(x[-10, "Green"]) == "x[-10,Green]"
    # TODO: broken because of
    #       https://github.com/JuliaOpt/MathOptInterface.jl/issues/302
    # @test JuMP.start_value(x[-3, "Blue"]) == -2
    @test isequal(model[:onerangeub][-7], onerangeub[-7])
    @test_throws KeyError model[:foo]
end

function test_variable_anonymous(ModelType)
    model = ModelType()
    @test_throws ErrorException @variable(model, [(0, 0)])  # #922
    x = @variable(model, [(0, 2)])
    @test JuMP.name(x[0]) == ""
    @test JuMP.name(x[2]) == ""
end

function test_variable_is_valid_delete(ModelType)
    model = ModelType()
    @variable(model, x)
    @test JuMP.is_valid(model, x)
    JuMP.delete(model, x)
    @test !JuMP.is_valid(model, x)
    second_model = ModelType()
    @test_throws Exception JuMP.delete(second_model, x)
end

function test_variable_bounds_set_get(ModelType)
    model = ModelType()
    @variable(model, 0 <= x <= 2)
    @test JuMP.lower_bound(x) == 0
    @test JuMP.upper_bound(x) == 2
    set_lower_bound(x, 1)
    @test JuMP.lower_bound(x) == 1
    set_upper_bound(x, 3)
    @test JuMP.upper_bound(x) == 3
    @variable(model, q, Bin)
    @test !JuMP.has_lower_bound(q)
    @test !JuMP.has_upper_bound(q)

    @variable(model, 0 <= y <= 1, Bin)
    @test JuMP.lower_bound(y) == 0
    @test JuMP.upper_bound(y) == 1

    @variable(model, fixedvar == 2)
    @test JuMP.fix_value(fixedvar) == 2.0
    JuMP.fix(fixedvar, 5)
    @test JuMP.fix_value(fixedvar) == 5
    @test_throws AssertionError JuMP.lower_bound(fixedvar)
    @test_throws AssertionError JuMP.upper_bound(fixedvar)
end

function test_variable_starts_set_get(ModelType)
    model = ModelType()
    @variable(model, x[1:3])
    x0 = collect(1:3)
    JuMP.set_start_value.(x, x0)
    @test JuMP.start_value.(x) == x0
    @test JuMP.start_value.([x[1],x[2],x[3]]) == x0

    @variable(model, y[1:3,1:2])
    @test_throws DimensionMismatch JuMP.set_start_value.(y, collect(1:6))
end

function test_variable_integrality_set_get(ModelType)
    model = ModelType()
    @variable(model, x[1:3])

    JuMP.set_integer(x[2])
    JuMP.set_integer(x[2])  # test duplicated call
    @test JuMP.is_integer(x[2])
    JuMP.unset_integer(x[2])
    @test !JuMP.is_integer(x[2])

    JuMP.set_binary(x[1])
    JuMP.set_binary(x[1])  # test duplicated call
    @test JuMP.is_binary(x[1])
    @test_throws Exception JuMP.set_integer(x[1])
    JuMP.unset_binary(x[1])
    @test !JuMP.is_binary(x[1])

    @variable(model, y, binary = true)
    @test JuMP.is_binary(y)
    @test_throws Exception JuMP.set_integer(y)
    JuMP.unset_binary(y)
    @test !JuMP.is_binary(y)

    @variable(model, z, integer = true)
    @test JuMP.is_integer(z)
    @test_throws Exception JuMP.set_binary(z)
    JuMP.unset_integer(z)
    @test !JuMP.is_integer(z)
end

function test_variable_repeated_elements(ModelType)
    # Tests repeated elements in index set throw error (JuMP issue #199).
    model = ModelType()
    index_set = [:x,:x,:y]
    @test_throws ErrorException (
        @variable(model, unused_variable[index_set], container=JuMPArray))
    @test_throws ErrorException (
        @variable(model, unused_variable[index_set], container=Dict))
    @test_throws ErrorException (
        @variable(model, unused_variable[index_set, [1]], container=JuMPArray))
    @test_throws ErrorException (
        @variable(model, unused_variable[index_set, [1]], container=Dict))
end

function test_variable_oneto_index_set(ModelType, VariableRefType)
    # Tests that Base.OneTo can be used in index set (JuMP issue #933).
    model = ModelType()
    auto_var = @variable(model, [Base.OneTo(3), 1:2], container=Auto)
    @test auto_var isa Matrix{VariableRefType}
    @test size(auto_var) == (3, 2)
    array_var = @variable(model, [Base.OneTo(3), 1:2], container=Array)
    @test array_var isa Matrix{VariableRefType}
    @test size(array_var) == (3, 2)
    jumparray_var = @variable(model, [Base.OneTo(3), 1:2], container=JuMPArray)
    @test jumparray_var isa JuMPArray{VariableRefType}
    @test length.(Compat.axes(jumparray_var)) == (3, 2)
end

function test_variable_basename_in_macro(ModelType)
    model = ModelType()
    @variable(model, normal_var)
    @test JuMP.name(normal_var) == "normal_var"
    no_indices = @variable(model, basename="foo")
    @test JuMP.name(no_indices) == "foo"
    # Note that `z` will be ignored in name.
    indices = @variable(model, z[i=2:3], basename="t")
    @test JuMP.name(indices[2]) == "t[2]"
    @test JuMP.name(indices[3]) == "t[3]"
end

function test_variable_condition_in_indexing(ModelType)
    function test_one_dim(x)
        @test length(x) == 5
        for i in 1:10
            if iseven(i)
                @test haskey(x, i)
            else
                @test !haskey(x, i)
            end
        end
    end

    function test_two_dim(y)
        @test length(y) == 15
        for j in 1:10, k in 3:2:9
            if isodd(j+k) && k <= 8
                @test haskey(y, (j,k))
            else
                @test !haskey(y, (j,k))
            end
        end
    end

<<<<<<< HEAD
    @testset "is_valid and delete variable" begin
        model = ModelType()
        @variable(model, x)
        @test JuMP.is_valid(model, x)
        JuMP.delete(model, x)
        @test !JuMP.is_valid(model, x)
        second_model = ModelType()
        @test_throws Exception JuMP.delete(second_model, x)
=======
    model = ModelType()
    # Parses as ref on 0.7.
    @variable(model, named_one_dim[i=1:10; iseven(i)])
    test_one_dim(named_one_dim)
    # Parses as vcat on 0.7.
    anon_one_dim = @variable(model, [i=1:10; iseven(i)])
    test_one_dim(anon_one_dim)
    # Parses as typed_vcat on 0.7.
    @variable(model, named_two_dim[j=1:10, k=3:2:9; isodd(j + k) && k <= 8])
    test_two_dim(named_two_dim)
    # Parses as vect on 0.7.
    anon_two_dim = @variable(model, [j=1:10, k=3:2:9; isodd(j + k) && k <= 8])
    test_two_dim(anon_two_dim)
end

function test_variable_macro_return_type(ModelType, VariableRefType)
    model = ModelType()
    @variable(model, x[1:3, 1:4, 1:2], start=0.0)
    @test typeof(x) == Array{VariableRefType,3}
    @test typeof(JuMP.start_value.(x)) == Array{Float64,3}

    @variable(model, y[1:0], start=0.0)
    @test typeof(y) == Vector{VariableRefType}
    # No type to infer for an empty collection.
    @test typeof(JuMP.start_value.(y)) == Array{Any,1}

    @variable(model, z[1:4], start = 0.0)
    @test typeof(z) == Vector{VariableRefType}
    @test typeof(JuMP.start_value.(z)) == Array{Float64,1}
end

function test_variable_start_value_on_empty(ModelType)
    model = ModelType()
    @variable(model, x[1:4,  1:0,1:3], start = 0)  # Array{VariableRef}
    @variable(model, y[1:4,  2:1,1:3], start = 0)  # JuMPArray
    @variable(model, z[1:4,Set(),1:3], start = 0)  # Dict

    @test JuMP.start_value.(x) == Array{Float64}(undef, 4, 0, 3)
    # TODO: Decide what to do here. I don't know if we still need to test this
    #       given broadcast syntax.
    # @test typeof(JuMP.start_value(y)) <: JuMP.JuMPArray{Float64}
    # @test JuMP.size(JuMP.start_value(y)) == (4,0,3)
    # @test typeof(JuMP.start_value(z)) == 
    #   JuMP.JuMPArray{Float64,3,Tuple{UnitRange{Int},Set{Any},UnitRange{Int}}}
    # @test length(JuMP.start_value(z)) == 0
end

function test_variable_jumparray_slices(ModelType, VariableRefType)
    # Test slicing JuMPArrays (JuMP issue #684).
    model = ModelType()
    @variable(model, x[1:3, 1:4, 1:2], container=JuMPArray)
    @variable(model, y[1:3, -1:2, 3:4])
    @variable(model, z[1:3, -1:2:4, 3:4])
    @variable(model, w[1:3, -1:2,[:red, "blue"]])

    #@test x[:] == vec(sliceof(VariableRefType, x, 1:3, 1:4, 1:2))
    @test x isa JuMPArray
    @test x[:, :, :].data == sliceof(VariableRefType, x, 1:3, 1:4, 1:2)
    @test x[1, :, :].data == sliceof(VariableRefType, x, 1, 1:4, 1:2)
    @test x[1, :, 2].data == sliceof(VariableRefType, x, 1, 1:4, 2)
    @test_throws KeyError x[1, :, 3]
    #@test x[1:2,:,:].data == sliceof(VariableRefType, x, 1:2, 1:4, 1:2)
    #@test x[1:2,:,2].data == sliceof(VariableRefType, x, 1:2, 1:4, 2)
    #@test x[1:2,:,1:2].data == sliceof(VariableRefType, x, 1:2, 1:4, 1:2)
    @test_throws KeyError x[1:2, :, 1:3]

    #@test y[:] == vec(sliceof(VariableRefType, y, 1:3, -1:2, 3:4))
    @test y[:, :, :].data == sliceof(VariableRefType, y, 1:3, -1:2, 3:4)
    @test y[1, :, :].data == sliceof(VariableRefType, y, 1, -1:2, 3:4)
    @test y[1, :, 4].data == sliceof(VariableRefType, y, 1, -1:2, 4)
    @test_throws KeyError y[1, :, 5]
    # @test y[1:2,:,:] == sliceof(VariableRefType, y, 1:2, -1:2, 3:4)
    # @test y[1:2,:,4] == sliceof(VariableRefType, y, 1:2, -1:2, 4)
    # @test y[1:2,:,3:4] == sliceof(VariableRefType, y, 1:2, -1:2, 3:4)
    # @test_throws BoundsError y[1:2,:,1:3]

    #@test z[:] == vec(sliceof(VariableRefType, z, 1:3, -1:2:4, 3:4))
    @test z[:, 1, :].data == sliceof(VariableRefType, z, 1:3, 1, 3:4)
    @test z[1, 1, :].data == sliceof(VariableRefType, z, 1, 1, 3:4)
    @test_throws KeyError z[:, 5, 3]
    # @test z[1:2,1,:] == sliceof(VariableRefType, z, 1:2, 1, 3:4)
    # @test z[1:2,1,4] == sliceof(VariableRefType, z, 1:2, 1, 4)
    # @test z[1:2,1,3:4] == sliceof(VariableRefType, z, 1:2, 1, 3:4)
    # @test_throws BoundsError z[1:2,1,1:3]

    #@test w[:] == vec(sliceof(VariableRefType, w, 1:3, -1:2, [:red,"blue"]))
    @test w[:, :, :] == w
    @test w[1, :, "blue"].data == sliceof(VariableRefType, w, 1, -1:2, ["blue"])
    @test w[1, :, :red].data == sliceof(VariableRefType, w, 1, -1:2, [:red])
    @test_throws KeyError w[1, :, "green"]
    # @test w[1:2,:,"blue"] == sliceof(VariableRefType, w, 1:2, -1:2, ["blue"])
    # @test_throws ErrorException w[1:2,:,[:red,"blue"]]
end

function test_variable_end_indexing(ModelType)
    model = ModelType()
    @variable(model, x[0:2, 1:4])
    @variable(model, z[0:2])
    if VERSION >= v"0.7-"
        @test x[end,1] == x[2, 1]
        @test x[0, end-1] == x[0, 3]
        @test z[end] == z[2]
        # TODO: This probably isn't hard to make work.
        @test_throws ErrorException x[end-1]
    else
        @test_throws ErrorException x[end,1]
        @test_throws ErrorException x[end-1]
        @test_throws ErrorException x[0, end-1]
        @test_throws ErrorException z[end]
    end
end
>>>>>>> 167ef4aa

function test_variable_unsigned_index(ModelType)
    # Tests unsigned int can be used to construct index set (JuMP issue #857).
    model = ModelType()
    t = UInt(4)
    @variable(model, x[1:t])
    @test JuMP.num_variables(model) == 4
end

function test_variable_symmetric(ModelType)
    model = ModelType()

    @variable model x[1:2, 1:2] Symmetric
    @test x isa Symmetric
    @test x[1, 2] === x[2, 1]

    y = @variable model [1:2, 1:2] Symmetric
    @test y isa Symmetric
    @test y[1, 2] === y[2, 1]
end

function variables_test(ModelType::Type{<:JuMP.AbstractModel},
                        VariableRefType::Type{<:JuMP.AbstractVariableRef})
    @testset "Constructors" begin
        test_variable_no_bound(ModelType, VariableRefType)
        test_variable_lower_bound_rhs(ModelType)
        test_variable_lower_bound_lhs(ModelType)
        test_variable_upper_bound_rhs(ModelType)
        test_variable_upper_bound_lhs(ModelType)
        test_variable_interval(ModelType)
        test_variable_fix(ModelType)
        test_variable_custom_index_sets(ModelType)
        test_variable_anonymous(ModelType)
    end

    @testset "isvalid and delete variable" begin
        test_variable_is_valid_delete(ModelType)
    end

    @testset "get and set bounds" begin
        test_variable_bounds_set_get(ModelType)
    end

    @testset "get and set start" begin
        test_variable_starts_set_get(ModelType)
    end

    @testset "get and set integer/binary" begin
        test_variable_integrality_set_get(ModelType)
    end

    @testset "repeated elements in index set (issue #199)" begin
        test_variable_repeated_elements(ModelType)
    end

    @testset "Base.OneTo as index set (#933)" begin
        test_variable_oneto_index_set(ModelType, VariableRefType)
    end

    @testset "basename= in @variable" begin
        test_variable_basename_in_macro(ModelType)
    end

    @testset "condition in indexing" begin
        test_variable_condition_in_indexing(ModelType)
    end

    @testset "@variable returning Array{VariableRef}" begin
        test_variable_macro_return_type(ModelType, VariableRefType)
    end

    @testset "start_value on empty things" begin
        test_variable_start_value_on_empty(ModelType)
    end

    @testset "Slices of JuMPArray (#684)" begin
        test_variable_jumparray_slices(ModelType, VariableRefType)
    end

    @testset "end for indexing a JuMPArray" begin
        test_variable_end_indexing(ModelType)
    end

    @testset "Unsigned dimension lengths (#857)" begin
        test_variable_unsigned_index(ModelType)
    end

    # TODO(#1448): Decide what to do here.
    # @testset "getstart on sparse array (#889)" begin
    #     model = ModelType()
    #     @variable(model, x)
    #     @variable(model, y)
    #     X = sparse([1, 3], [2, 3], [x, y])
    #
    #     @test typeof(X) == SparseMatrixCSC{VariableRefType, Int}
    #
    #     setstart(x, 1)
    #     setstart(y, 2)
    #
    #     Y = getstart.(X)
    #     @test typeof(Y) == SparseMatrixCSC{Float64, Int}
    #     @test Y == sparse([1, 3], [2, 3], [1, 2])
    # end

    @testset "Symmetric variable" begin
        test_variable_symmetric(ModelType)
    end
end

@testset "Variables for JuMP.Model" begin
    variables_test(Model, VariableRef)
end

@testset "Variables for JuMPExtension.MyModel" begin
    variables_test(JuMPExtension.MyModel, JuMPExtension.MyVariableRef)
end<|MERGE_RESOLUTION|>--- conflicted
+++ resolved
@@ -314,16 +314,6 @@
         end
     end
 
-<<<<<<< HEAD
-    @testset "is_valid and delete variable" begin
-        model = ModelType()
-        @variable(model, x)
-        @test JuMP.is_valid(model, x)
-        JuMP.delete(model, x)
-        @test !JuMP.is_valid(model, x)
-        second_model = ModelType()
-        @test_throws Exception JuMP.delete(second_model, x)
-=======
     model = ModelType()
     # Parses as ref on 0.7.
     @variable(model, named_one_dim[i=1:10; iseven(i)])
@@ -366,7 +356,7 @@
     #       given broadcast syntax.
     # @test typeof(JuMP.start_value(y)) <: JuMP.JuMPArray{Float64}
     # @test JuMP.size(JuMP.start_value(y)) == (4,0,3)
-    # @test typeof(JuMP.start_value(z)) == 
+    # @test typeof(JuMP.start_value(z)) ==
     #   JuMP.JuMPArray{Float64,3,Tuple{UnitRange{Int},Set{Any},UnitRange{Int}}}
     # @test length(JuMP.start_value(z)) == 0
 end
@@ -435,7 +425,6 @@
         @test_throws ErrorException z[end]
     end
 end
->>>>>>> 167ef4aa
 
 function test_variable_unsigned_index(ModelType)
     # Tests unsigned int can be used to construct index set (JuMP issue #857).
